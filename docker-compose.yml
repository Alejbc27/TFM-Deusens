--- conflicted
+++ resolved
@@ -106,14 +106,8 @@
         reservations:
           devices:
             - driver: nvidia
-<<<<<<< HEAD
               capabilities: [ gpu ]
               count: all
-
-=======
-              count: all
-              capabilities: [ "gpu" ]
->>>>>>> 749bdd1c
     volumes:
       - ollama_data:/root/.ollama
     environment:
